--- conflicted
+++ resolved
@@ -473,103 +473,20 @@
   static void RunInstance(const Instance& b, const BenchmarkReporter* br);
   friend class ::benchmark::State;
   friend struct ::benchmark::internal::Benchmark::Instance;
-<<<<<<< HEAD
-  friend void ::benchmark::internal::RunMatchingBenchmarks(const std::string&,
-                                                           BenchmarkReporter*);
-=======
   friend void ::benchmark::internal::RunMatchingBenchmarks(
       const std::string&, const BenchmarkReporter*);
->>>>>>> 96446f2f
   DISALLOW_COPY_AND_ASSIGN(Benchmark);
 };
 
 // ------------------------------------------------------
-// Benchmarks reporter interface + data containers.
-
-<<<<<<< HEAD
-struct BenchmarkContextData {
-  int num_cpus;
-  double mhz_per_cpu;
-  // std::string cpu_info;
-  bool cpu_scaling_enabled;
-
-  // The number of chars in the longest benchmark name.
-  int name_field_width;
-};
-
-struct BenchmarkRunData {
-  BenchmarkRunData()
-      : thread_index(-1),
-        iterations(1),
-        real_accumulated_time(0),
-        cpu_accumulated_time(0),
-        bytes_per_second(0),
-        items_per_second(0),
-        max_heapbytes_used(0) {}
-
-  std::string benchmark_name;
-  std::string report_label;
-  int thread_index;
-  int64_t iterations;
-  double real_accumulated_time;
-  double cpu_accumulated_time;
-
-  // Zero if not set by benchmark.
-  double bytes_per_second;
-  double items_per_second;
-
-  // This is set to 0.0 if memory tracing is not enabled.
-  double max_heapbytes_used;
-};
-
-// Interface for custom benchmark result printers.
-// By default, benchmark reports are printed to stdout. However an application
-// can control the destination of the reports by calling
-// RunMatchingBenchmarks and passing it a custom reporter object.
-// The reporter object must implement the following interface.
-class BenchmarkReporter {
- public:
-  // Called once for every suite of benchmarks run.
-  // The parameter "context" contains information that the
-  // reporter may wish to use when generating its report, for example the
-  // platform under which the benchmarks are running. The benchmark run is
-  // never started if this function returns false, allowing the reporter
-  // to skip runs based on the context information.
-  virtual bool ReportContext(const BenchmarkContextData& context) = 0;
-
-  // Called once for each group of benchmark runs, gives information about
-  // cpu-time and heap memory usage during the benchmark run.
-  // Note that all the grouped benchmark runs should refer to the same
-  // benchmark, thus have the same name.
-  virtual void ReportRuns(const std::vector<BenchmarkRunData>& report) = 0;
-
-  virtual ~BenchmarkReporter();
-};
-
-// ------------------------------------------------------
 // Internal implementation details follow; please ignore
 
-// Given a collection of reports, computes their mean and stddev.
-// REQUIRES: all runs in "reports" must be from the same benchmark.
-void ComputeStats(const std::vector<BenchmarkRunData>& reports,
-                  BenchmarkRunData* mean_data, BenchmarkRunData* stddev_data);
-
-=======
-// ------------------------------------------------------
-// Internal implementation details follow; please ignore
-
->>>>>>> 96446f2f
 // Simple reporter that outputs benchmark data to the console. This is the
 // default reporter used by RunSpecifiedBenchmarks().
 class ConsoleReporter : public BenchmarkReporter {
  public:
-<<<<<<< HEAD
-  virtual bool ReportContext(const BenchmarkContextData& context);
-  virtual void ReportRuns(const std::vector<BenchmarkRunData>& reports);
-=======
   virtual bool ReportContext(const Context& context) const;
   virtual void ReportRuns(const std::vector<Run>& reports) const;
->>>>>>> 96446f2f
 
  private:
   std::string PrintMemoryUsage(double bytes) const;
