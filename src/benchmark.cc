// Copyright 2015 Google Inc. All rights reserved.
//
// Licensed under the Apache License, Version 2.0 (the "License");
// you may not use this file except in compliance with the License.
// You may obtain a copy of the License at
//
//     http://www.apache.org/licenses/LICENSE-2.0
//
// Unless required by applicable law or agreed to in writing, software
// distributed under the License is distributed on an "AS IS" BASIS,
// WITHOUT WARRANTIES OR CONDITIONS OF ANY KIND, either express or implied.
// See the License for the specific language governing permissions and
// limitations under the License.

#include "benchmark/benchmark.h"
#include "internal_macros.h"

#ifndef BENCHMARK_OS_WINDOWS
#include <sys/time.h>
#include <sys/resource.h>
#include <unistd.h>
#endif

#include <cstdlib>
#include <cstring>
#include <cstdio>
#include <algorithm>
#include <atomic>
#include <condition_variable>
#include <iostream>
#include <memory>
#include <thread>

#include "check.h"
#include "commandlineflags.h"
#include "log.h"
#include "mutex.h"
#include "re.h"
#include "stat.h"
#include "string_util.h"
#include "sysinfo.h"
#include "walltime.h"

DEFINE_bool(benchmark_list_tests, false,
            "Print a list of benchmarks. This option overrides all other "
            "options.");

DEFINE_string(benchmark_filter, ".",
              "A regular expression that specifies the set of benchmarks "
              "to execute.  If this flag is empty, no benchmarks are run.  "
              "If this flag is the string \"all\", all benchmarks linked "
              "into the process are run.");

DEFINE_double(benchmark_min_time, 0.5,
              "Minimum number of seconds we should run benchmark before "
              "results are considered significant.  For cpu-time based "
              "tests, this is the lower bound on the total cpu time "
              "used by all threads that make up the test.  For real-time "
              "based tests, this is the lower bound on the elapsed time "
              "of the benchmark execution, regardless of number of "
              "threads.");

DEFINE_int32(benchmark_repetitions, 1,
             "The number of runs of each benchmark. If greater than 1, the "
             "mean and standard deviation of the runs will be reported.");

DEFINE_string(benchmark_format, "console",
              "The format to use for console output. Valid values are "
              "'console', 'json', or 'csv'.");

DEFINE_bool(color_print, true, "Enables colorized logging.");

DEFINE_int32(v, 0, "The level of verbose logging to output");


namespace benchmark {

namespace internal {

void UseCharPointer(char const volatile*) {}

// NOTE: This is a dummy "mutex" type used to denote the actual mutex
// returned by GetBenchmarkLock(). This is only used to placate the thread
// safety warnings by giving the return of GetBenchmarkLock() a name.
struct CAPABILITY("mutex") BenchmarkLockType {};
BenchmarkLockType BenchmarkLockVar;

} // end namespace internal

inline Mutex& RETURN_CAPABILITY(::benchmark::internal::BenchmarkLockVar)
GetBenchmarkLock()
{
  static Mutex lock;
  return lock;
}

namespace {

bool IsZero(double n) {
    return std::abs(n) < std::numeric_limits<double>::epsilon();
}

// For non-dense Range, intermediate values are powers of kRangeMultiplier.
static const int kRangeMultiplier = 8;
static const size_t kMaxIterations = 1000000000;

bool running_benchmark = false;

// Global variable so that a benchmark can cause a little extra printing
std::string* GetReportLabel() {
    static std::string label GUARDED_BY(GetBenchmarkLock());
    return &label;
}

// Global variable so that a benchmark can report an error as a human readable
// string. If error_message is null no error occurred.
static std::atomic<const char*> error_message = ATOMIC_VAR_INIT(nullptr);

// TODO(ericwf): support MallocCounter.
//static benchmark::MallocCounter *benchmark_mc;

struct ThreadStats {
    ThreadStats() : bytes_processed(0), items_processed(0), complexity_n(0) {}
    int64_t bytes_processed;
    int64_t items_processed;
    int     complexity_n;
};

// Timer management class
class TimerManager {
 public:
  TimerManager(int num_threads, Notification* done)
      : num_threads_(num_threads),
        running_threads_(num_threads),
        done_(done),
        running_(false),
        real_time_used_(0),
        cpu_time_used_(0),
        manual_time_used_(0),
        num_finalized_(0),
        phase_number_(0),
        entered_(0)
  {
  }

  // Called by each thread
  void StartTimer() EXCLUDES(lock_) {
    bool last_thread = false;
    {
      MutexLock ml(lock_);
      last_thread = Barrier(ml);
      if (last_thread) {
        CHECK(!running_) << "Called StartTimer when timer is already running";
        running_ = true;
        start_real_time_ = walltime::Now();
        start_cpu_time_ = MyCPUUsage() + ChildrenCPUUsage();
       }
     }
     if (last_thread) {
       phase_condition_.notify_all();
     }
  }

  // Called by each thread
  void StopTimer() EXCLUDES(lock_) {
    bool last_thread = false;
    {
      MutexLock ml(lock_);
      last_thread = Barrier(ml);
      if (last_thread) {
        CHECK(running_) << "Called StopTimer when timer is already stopped";
        InternalStop();
      }
    }
    if (last_thread) {
      phase_condition_.notify_all();
    }
  }

  // Called by each thread
  void SetIterationTime(double seconds) EXCLUDES(lock_) {
    bool last_thread = false;
    {
      MutexLock ml(lock_);
      last_thread = Barrier(ml);
      if (last_thread) {
        manual_time_used_ += seconds;
      }
    }
    if (last_thread) {
      phase_condition_.notify_all();
    }
  }

  // Called by each thread
  void Finalize() EXCLUDES(lock_) {
    MutexLock l(lock_);
    num_finalized_++;
    if (num_finalized_ == num_threads_) {
      CHECK(!running_) <<
        "The timer should be stopped before the timer is finalized";
      done_->Notify();
    }
  }

  void RemoveErroredThread() EXCLUDES(lock_) {
    MutexLock ml(lock_);
    int last_thread = --running_threads_ == 0;
    if (last_thread && running_) {
        InternalStop();
    } else if (!last_thread){
      phase_condition_.notify_all();
    }
  }

  // REQUIRES: timer is not running
  double real_time_used() EXCLUDES(lock_) {
    MutexLock l(lock_);
    CHECK(!running_);
    return real_time_used_;
  }

  // REQUIRES: timer is not running
  double cpu_time_used() EXCLUDES(lock_) {
    MutexLock l(lock_);
    CHECK(!running_);
    return cpu_time_used_;
  }

  // REQUIRES: timer is not running
  double manual_time_used() EXCLUDES(lock_) {
    MutexLock l(lock_);
    CHECK(!running_);
    return manual_time_used_;
  }

 private:
  Mutex lock_;
  Condition phase_condition_;
  int num_threads_;
  int running_threads_;
  Notification* done_;

  bool running_;                // Is the timer running
  double start_real_time_;      // If running_
  double start_cpu_time_;       // If running_

  // Accumulated time so far (does not contain current slice if running_)
  double real_time_used_;
  double cpu_time_used_;
  // Manually set iteration time. User sets this with SetIterationTime(seconds).
  double manual_time_used_;

  // How many threads have called Finalize()
  int num_finalized_;

  // State for barrier management
  int phase_number_;
  int entered_;         // Number of threads that have entered this barrier

  void InternalStop() REQUIRES(lock_) {
    CHECK(running_);
    running_ = false;
    real_time_used_ += walltime::Now() - start_real_time_;
    cpu_time_used_ += ((MyCPUUsage() + ChildrenCPUUsage())
                       - start_cpu_time_);
  }

  // Enter the barrier and wait until all other threads have also
  // entered the barrier.  Returns iff this is the last thread to
  // enter the barrier.
  bool Barrier(MutexLock& ml) REQUIRES(lock_) {
    CHECK_LT(entered_, running_threads_);
    entered_++;
    if (entered_ < running_threads_) {
      // Wait for all threads to enter
      int phase_number_cp = phase_number_;
      auto cb = [this, phase_number_cp]() {
        return this->phase_number_ > phase_number_cp ||
               entered_ == running_threads_; // A thread has aborted in error
      };
      while (true) {
        phase_condition_.wait(ml.native_handle(), cb);
        if (phase_number_ > phase_number_cp)
          return false;
        else if (running_threads_ == entered_)
          break;
      }
    }
    // Last thread has reached the barrier
    phase_number_++;
    entered_ = 0;
    return true;
  }
};

// TimerManager for current run.
static std::unique_ptr<TimerManager> timer_manager = nullptr;

} // end namespace

namespace internal {

// Information kept per benchmark we may want to run
struct Benchmark::Instance {
  std::string    name;
  Benchmark*     benchmark;
  bool           has_arg1;
  int            arg1;
  bool           has_arg2;
  int            arg2;
  TimeUnit       time_unit;
  int            range_multiplier;
  bool           use_real_time;
  bool           use_manual_time;
  BigO           complexity;
  bool           last_benchmark_instance;
  double         min_time;
  int            threads;    // Number of concurrent threads to use
  bool           multithreaded;  // Is benchmark multi-threaded?
};

// Class for managing registered benchmarks.  Note that each registered
// benchmark identifies a family of related benchmarks to run.
class BenchmarkFamilies {
 public:
  static BenchmarkFamilies* GetInstance();

  // Registers a benchmark family and returns the index assigned to it.
  size_t AddBenchmark(std::unique_ptr<Benchmark> family);

  // Extract the list of benchmark instances that match the specified
  // regular expression.
  bool FindBenchmarks(const std::string& re,
                      std::vector<Benchmark::Instance>* benchmarks);
 private:
  BenchmarkFamilies() {}

  std::vector<std::unique_ptr<Benchmark>> families_;
  Mutex mutex_;
};


class BenchmarkImp {
public:
  explicit BenchmarkImp(const char* name);
  ~BenchmarkImp();

  void Arg(int x);
  void Unit(TimeUnit unit);
  void Range(int start, int limit);
  void DenseRange(int start, int limit);
  void ArgPair(int start, int limit);
  void RangePair(int lo1, int hi1, int lo2, int hi2);
  void RangeMultiplier(int multiplier);
  void MinTime(double n);
  void UseRealTime();
  void UseManualTime();
  void Complexity(BigO complexity);
  void Threads(int t);
  void ThreadRange(int min_threads, int max_threads);
  void ThreadPerCpu();
  void SetName(const char* name);

  static void AddRange(std::vector<int>* dst, int lo, int hi, int mult);

private:
  friend class BenchmarkFamilies;

  std::string name_;
  int arg_count_;
  std::vector< std::pair<int, int> > args_;  // Args for all benchmark runs
  TimeUnit time_unit_;
  int range_multiplier_;
  double min_time_;
  bool use_real_time_;
  bool use_manual_time_;
  BigO complexity_;
  std::vector<int> thread_counts_;

  BenchmarkImp& operator=(BenchmarkImp const&);
};

BenchmarkFamilies* BenchmarkFamilies::GetInstance() {
  static BenchmarkFamilies instance;
  return &instance;
}


size_t BenchmarkFamilies::AddBenchmark(std::unique_ptr<Benchmark> family) {
  MutexLock l(mutex_);
  size_t index = families_.size();
  families_.push_back(std::move(family));
  return index;
}

bool BenchmarkFamilies::FindBenchmarks(
    const std::string& spec,
    std::vector<Benchmark::Instance>* benchmarks) {
  // Make regular expression out of command-line flag
  std::string error_msg;
  Regex re;
  if (!re.Init(spec, &error_msg)) {
    std::cerr << "Could not compile benchmark re: " << error_msg << std::endl;
    return false;
  }

  // Special list of thread counts to use when none are specified
  std::vector<int> one_thread;
  one_thread.push_back(1);

  MutexLock l(mutex_);
  for (std::unique_ptr<Benchmark>& bench_family : families_) {
    // Family was deleted or benchmark doesn't match
    if (!bench_family) continue;
    BenchmarkImp* family = bench_family->imp_;

    if (family->arg_count_ == -1) {
      family->arg_count_ = 0;
      family->args_.emplace_back(-1, -1);
    }
    for (auto const& args : family->args_) {
      const std::vector<int>* thread_counts =
        (family->thread_counts_.empty()
         ? &one_thread
         : &family->thread_counts_);
      for (int num_threads : *thread_counts) {

        Benchmark::Instance instance;
        instance.name = family->name_;
        instance.benchmark = bench_family.get();
        instance.has_arg1 = family->arg_count_ >= 1;
        instance.arg1 = args.first;
        instance.has_arg2 = family->arg_count_ == 2;
        instance.arg2 = args.second;
        instance.time_unit = family->time_unit_;
        instance.range_multiplier = family->range_multiplier_;
        instance.min_time = family->min_time_;
        instance.use_real_time = family->use_real_time_;
        instance.use_manual_time = family->use_manual_time_;
        instance.complexity = family->complexity_;
        instance.threads = num_threads;
        instance.multithreaded = !(family->thread_counts_.empty());

        // Add arguments to instance name
        if (family->arg_count_ >= 1) {
          AppendHumanReadable(instance.arg1, &instance.name);
        }
        if (family->arg_count_ >= 2) {
          AppendHumanReadable(instance.arg2, &instance.name);
        }
        if (!IsZero(family->min_time_)) {
          instance.name +=  StringPrintF("/min_time:%0.3f",  family->min_time_);
        }
        if (family->use_manual_time_) {
          instance.name +=  "/manual_time";
        } else if (family->use_real_time_) {
          instance.name +=  "/real_time";
        }

        // Add the number of threads used to the name
        if (!family->thread_counts_.empty()) {
          instance.name += StringPrintF("/threads:%d", instance.threads);
        }

        if (re.Match(instance.name)) {
          instance.last_benchmark_instance = (args == family->args_.back());
          benchmarks->push_back(instance);
        }
      }
    }
  }
  return true;
}

BenchmarkImp::BenchmarkImp(const char* name)
    : name_(name), arg_count_(-1), time_unit_(kNanosecond),
      range_multiplier_(kRangeMultiplier), min_time_(0.0), 
      use_real_time_(false), use_manual_time_(false),
      complexity_(oNone) {
}

BenchmarkImp::~BenchmarkImp() {
}

void BenchmarkImp::Arg(int x) {
  CHECK(arg_count_ == -1 || arg_count_ == 1);
  arg_count_ = 1;
  args_.emplace_back(x, -1);
}

void BenchmarkImp::Unit(TimeUnit unit) {
  time_unit_ = unit;
}

void BenchmarkImp::Range(int start, int limit) {
  CHECK(arg_count_ == -1 || arg_count_ == 1);
  arg_count_ = 1;
  std::vector<int> arglist;
  AddRange(&arglist, start, limit, range_multiplier_);

  for (int i : arglist) {
    args_.emplace_back(i, -1);
  }
}

void BenchmarkImp::DenseRange(int start, int limit) {
  CHECK(arg_count_ == -1 || arg_count_ == 1);
  arg_count_ = 1;
  CHECK_GE(start, 0);
  CHECK_LE(start, limit);
  for (int arg = start; arg <= limit; arg++) {
    args_.emplace_back(arg, -1);
  }
}

void BenchmarkImp::ArgPair(int x, int y) {
  CHECK(arg_count_ == -1 || arg_count_ == 2);
  arg_count_ = 2;
  args_.emplace_back(x, y);
}

void BenchmarkImp::RangePair(int lo1, int hi1, int lo2, int hi2) {
  CHECK(arg_count_ == -1 || arg_count_ == 2);
  arg_count_ = 2;
  std::vector<int> arglist1, arglist2;
  AddRange(&arglist1, lo1, hi1, range_multiplier_);
  AddRange(&arglist2, lo2, hi2, range_multiplier_);

  for (int i : arglist1) {
    for (int j : arglist2) {
      args_.emplace_back(i, j);
    }
  }
}

void BenchmarkImp::RangeMultiplier(int multiplier) {
  range_multiplier_ = multiplier;
}

void BenchmarkImp::MinTime(double t) {
  CHECK(t > 0.0);
  min_time_ = t;
}

void BenchmarkImp::UseRealTime() {
  CHECK(!use_manual_time_) << "Cannot set UseRealTime and UseManualTime simultaneously.";
  use_real_time_ = true;
}

void BenchmarkImp::UseManualTime() {
  CHECK(!use_real_time_) << "Cannot set UseRealTime and UseManualTime simultaneously.";
  use_manual_time_ = true;
}

void BenchmarkImp::Complexity(BigO complexity){
  complexity_ = complexity;
}

void BenchmarkImp::Threads(int t) {
  CHECK_GT(t, 0);
  thread_counts_.push_back(t);
}

void BenchmarkImp::ThreadRange(int min_threads, int max_threads) {
  CHECK_GT(min_threads, 0);
  CHECK_GE(max_threads, min_threads);

  AddRange(&thread_counts_, min_threads, max_threads, 2);
}

void BenchmarkImp::ThreadPerCpu() {
  static int num_cpus = NumCPUs();
  thread_counts_.push_back(num_cpus);
}

void BenchmarkImp::SetName(const char* name) {
  name_ = name;
}

void BenchmarkImp::AddRange(std::vector<int>* dst, int lo, int hi, int mult) {
  CHECK_GE(lo, 0);
  CHECK_GE(hi, lo);
  CHECK_GE(mult, 2);

  // Add "lo"
  dst->push_back(lo);

  static const int kint32max = std::numeric_limits<int32_t>::max();

  // Now space out the benchmarks in multiples of "mult"
  for (int32_t i = 1; i < kint32max/mult; i *= mult) {
    if (i >= hi) break;
    if (i > lo) {
      dst->push_back(i);
    }
  }
  // Add "hi" (if different from "lo")
  if (hi != lo) {
    dst->push_back(hi);
  }
}

Benchmark::Benchmark(const char* name)
    : imp_(new BenchmarkImp(name))
{
}

Benchmark::~Benchmark()  {
  delete imp_;
}

Benchmark::Benchmark(Benchmark const& other)
  : imp_(new BenchmarkImp(*other.imp_))
{
}

Benchmark* Benchmark::Arg(int x) {
  imp_->Arg(x);
  return this;
}

Benchmark* Benchmark::Unit(TimeUnit unit) {
  imp_->Unit(unit);
  return this;
}

Benchmark* Benchmark::Range(int start, int limit) {
  imp_->Range(start, limit);
  return this;
}

Benchmark* Benchmark::DenseRange(int start, int limit) {
  imp_->DenseRange(start, limit);
  return this;
}

Benchmark* Benchmark::ArgPair(int x, int y) {
  imp_->ArgPair(x, y);
  return this;
}

Benchmark* Benchmark::RangePair(int lo1, int hi1, int lo2, int hi2) {
  imp_->RangePair(lo1, hi1, lo2, hi2);
  return this;
}

Benchmark* Benchmark::Apply(void (*custom_arguments)(Benchmark* benchmark)) {
  custom_arguments(this);
  return this;
}

Benchmark* Benchmark::RangeMultiplier(int multiplier) {
  imp_->RangeMultiplier(multiplier);
  return this;
}

Benchmark* Benchmark::MinTime(double t) {
  imp_->MinTime(t);
  return this;
}

Benchmark* Benchmark::UseRealTime() {
  imp_->UseRealTime();
  return this;
}

Benchmark* Benchmark::UseManualTime() {
  imp_->UseManualTime();
  return this;
}

Benchmark* Benchmark::Complexity(BigO complexity) {
  imp_->Complexity(complexity);
  return this;
}

Benchmark* Benchmark::Threads(int t) {
  imp_->Threads(t);
  return this;
}

Benchmark* Benchmark::ThreadRange(int min_threads, int max_threads) {
  imp_->ThreadRange(min_threads, max_threads);
  return this;
}

Benchmark* Benchmark::ThreadPerCpu() {
  imp_->ThreadPerCpu();
  return this;
}

void Benchmark::SetName(const char* name) {
  imp_->SetName(name);
}

void FunctionBenchmark::Run(State& st) {
  func_(st);
}

} // end namespace internal

namespace {


// Execute one thread of benchmark b for the specified number of iterations.
// Adds the stats collected for the thread into *total.
void RunInThread(const benchmark::internal::Benchmark::Instance* b,
                 size_t iters, int thread_id,
                 ThreadStats* total) EXCLUDES(GetBenchmarkLock()) {
  State st(iters, b->has_arg1, b->arg1, b->has_arg2, b->arg2, thread_id, b->threads);
  b->benchmark->Run(st);
  CHECK(st.iterations() == st.max_iterations) <<
    "Benchmark returned before State::KeepRunning() returned false!";
  {
    MutexLock l(GetBenchmarkLock());
    total->bytes_processed += st.bytes_processed();
    total->items_processed += st.items_processed();
    total->complexity_n += st.complexity_length_n();
  }

  timer_manager->Finalize();
}

void RunBenchmark(const benchmark::internal::Benchmark::Instance& b,
                  BenchmarkReporter* br,
                  std::vector<BenchmarkReporter::Run>& complexity_reports)
  EXCLUDES(GetBenchmarkLock()) {
  size_t iters = 1;

  std::vector<BenchmarkReporter::Run> reports;

  std::vector<std::thread> pool;
  if (b.multithreaded)
    pool.resize(b.threads);

  for (int i = 0; i < FLAGS_benchmark_repetitions; i++) {
    std::string mem;
    for (;;) {
      // Try benchmark
      VLOG(2) << "Running " << b.name << " for " << iters << "\n";

      {
        MutexLock l(GetBenchmarkLock());
        GetReportLabel()->clear();
      }
      error_message = nullptr;

      Notification done;
      timer_manager = std::unique_ptr<TimerManager>(new TimerManager(b.threads, &done));

      ThreadStats total;
      running_benchmark = true;
      if (b.multithreaded) {
        // If this is out first iteration of the while(true) loop then the
        // threads haven't been started and can't be joined. Otherwise we need
        // to join the thread before replacing them.
        for (std::thread& thread : pool) {
          if (thread.joinable())
            thread.join();
        }
        for (std::size_t ti = 0; ti < pool.size(); ++ti) {
            pool[ti] = std::thread(&RunInThread, &b, iters, static_cast<int>(ti), &total);
        }
      } else {
        // Run directly in this thread
        RunInThread(&b, iters, 0, &total);
      }
      done.WaitForNotification();
      running_benchmark = false;

      const double cpu_accumulated_time = timer_manager->cpu_time_used();
      const double real_accumulated_time = timer_manager->real_time_used();
      const double manual_accumulated_time = timer_manager->manual_time_used();
      timer_manager.reset();

      VLOG(2) << "Ran in " << cpu_accumulated_time << "/"
              << real_accumulated_time << "\n";

      // Base decisions off of real time if requested by this benchmark.
      double seconds = cpu_accumulated_time;
      if (b.use_manual_time) {
          seconds = manual_accumulated_time;
      } else if (b.use_real_time) {
          seconds = real_accumulated_time;
      }

      std::string label;
      {
        MutexLock l(GetBenchmarkLock());
        label = *GetReportLabel();
      }
      const char* error_msg = error_message;

      const double min_time = !IsZero(b.min_time) ? b.min_time
                                                  : FLAGS_benchmark_min_time;

      // If this was the first run, was elapsed time or cpu time large enough?
      // If this is not the first run, go with the current value of iter.
      if ((i > 0) || (error_msg != nullptr) ||
          (iters >= kMaxIterations) ||
          (seconds >= min_time) ||
          (real_accumulated_time >= 5*min_time)) {

        // Create report about this benchmark run.
        BenchmarkReporter::Run report;
        report.benchmark_name = b.name;
        report.error_occurred = error_msg != nullptr;
        report.error_message = error_msg != nullptr ? error_msg : "";
        report.report_label = label;
        // Report the total iterations across all threads.
        report.iterations = static_cast<int64_t>(iters) * b.threads;
        report.time_unit = b.time_unit;

        if (!report.error_occurred) {

          double bytes_per_second = 0;
          if (total.bytes_processed > 0 && seconds > 0.0) {
            bytes_per_second = (total.bytes_processed / seconds);
          }
          double items_per_second = 0;
          if (total.items_processed > 0 && seconds > 0.0) {
            items_per_second = (total.items_processed / seconds);
          }

          if (b.use_manual_time) {
            report.real_accumulated_time = manual_accumulated_time;
          } else {
            report.real_accumulated_time = real_accumulated_time;
          }
          report.cpu_accumulated_time = cpu_accumulated_time;
          report.bytes_per_second = bytes_per_second;
          report.items_per_second = items_per_second;
        }
<<<<<<< HEAD
=======
        report.cpu_accumulated_time = cpu_accumulated_time;
        report.bytes_per_second = bytes_per_second;
        report.items_per_second = items_per_second;
        report.complexity_n = total.complexity_n;
        report.complexity = b.complexity;
>>>>>>> 2440b752
        reports.push_back(report);

        if(report.complexity != oNone)
          complexity_reports.push_back(report);

        break;
      }

      // See how much iterations should be increased by
      // Note: Avoid division by zero with max(seconds, 1ns).
      double multiplier = min_time * 1.4 / std::max(seconds, 1e-9);
      // If our last run was at least 10% of FLAGS_benchmark_min_time then we
      // use the multiplier directly. Otherwise we use at most 10 times
      // expansion.
      // NOTE: When the last run was at least 10% of the min time the max
      // expansion should be 14x.
      bool is_significant = (seconds / min_time) > 0.1;
      multiplier = is_significant ? multiplier : std::min(10.0, multiplier);
      if (multiplier <= 1.0) multiplier = 2.0;
      double next_iters = std::max(multiplier * iters, iters + 1.0);
      if (next_iters > kMaxIterations) {
        next_iters = kMaxIterations;
      }
      VLOG(3) << "Next iters: " << next_iters << ", " << multiplier << "\n";
      iters = static_cast<int>(next_iters + 0.5);
    }
  }
  br->ReportRuns(reports);

  if((b.complexity != oNone) && b.last_benchmark_instance) {
    br->ReportComplexity(complexity_reports);
    complexity_reports.clear();
  }

  if (b.multithreaded) {
    for (std::thread& thread : pool)
      thread.join();
  }
}

}  // namespace

State::State(size_t max_iters, bool has_x, int x, bool has_y, int y,
             int thread_i, int n_threads)
    : started_(false), finished_(false), total_iterations_(0),
      has_range_x_(has_x), range_x_(x),
      has_range_y_(has_y), range_y_(y),
      bytes_processed_(0), items_processed_(0),
<<<<<<< HEAD
      error_occurred_(false),
=======
      complexity_n_(0),
>>>>>>> 2440b752
      thread_index(thread_i),
      threads(n_threads),
      max_iterations(max_iters)
{
    CHECK(max_iterations != 0) << "At least one iteration must be run";
    CHECK_LT(thread_index, threads) << "thread_index must be less than threads";
}

void State::PauseTiming() {
  // Add in time accumulated so far
  CHECK(running_benchmark);
<<<<<<< HEAD
  CHECK(started_ && !finished_ && !error_occurred_);
=======
  CHECK(started_ && !finished_);
>>>>>>> 2440b752
  timer_manager->StopTimer();
}

void State::ResumeTiming() {
  CHECK(running_benchmark);
  CHECK(started_ && !finished_);
  timer_manager->StartTimer();
}

void State::SkipWithError(const char* msg) {
  CHECK(msg);
  error_occurred_ = true;
  const char* expected_no_error_msg = nullptr;
  error_message.compare_exchange_weak(expected_no_error_msg, msg);
  started_ = finished_ = true;
  total_iterations_ = max_iterations;
  timer_manager->RemoveErroredThread();
}

void State::SetIterationTime(double seconds)
{
  CHECK(running_benchmark);
  timer_manager->SetIterationTime(seconds);
}

void State::SetLabel(const char* label) {
  CHECK(running_benchmark);
  MutexLock l(GetBenchmarkLock());
  *GetReportLabel() = label;
}

namespace internal {
namespace {

void RunMatchingBenchmarks(const std::vector<Benchmark::Instance>& benchmarks,
                           BenchmarkReporter* reporter) {
  CHECK(reporter != nullptr);

  // Determine the width of the name field using a minimum width of 10.
  size_t name_field_width = 10;
  for (const Benchmark::Instance& benchmark : benchmarks) {
    name_field_width =
        std::max<size_t>(name_field_width, benchmark.name.size());
  }
  if (FLAGS_benchmark_repetitions > 1)
    name_field_width += std::strlen("_stddev");

  // Print header here
  BenchmarkReporter::Context context;
  context.num_cpus = NumCPUs();
  context.mhz_per_cpu = CyclesPerSecond() / 1000000.0f;

  context.cpu_scaling_enabled = CpuScalingEnabled();
  context.name_field_width = name_field_width;

  // Keep track of runing times of all instances of current benchmark
  std::vector<BenchmarkReporter::Run> complexity_reports;

  if (reporter->ReportContext(context)) {
    for (const auto& benchmark : benchmarks) {
      RunBenchmark(benchmark, reporter, complexity_reports);
    }
  }
}

std::unique_ptr<BenchmarkReporter> GetDefaultReporter() {
  typedef std::unique_ptr<BenchmarkReporter> PtrType;
  if (FLAGS_benchmark_format == "console") {
    return PtrType(new ConsoleReporter);
  } else if (FLAGS_benchmark_format == "json") {
    return PtrType(new JSONReporter);
  } else if (FLAGS_benchmark_format == "csv") {
    return PtrType(new CSVReporter);
  } else {
    std::cerr << "Unexpected format: '" << FLAGS_benchmark_format << "'\n";
    std::exit(1);
  }
}

} // end namespace
} // end namespace internal

size_t RunSpecifiedBenchmarks() {
  return RunSpecifiedBenchmarks(nullptr);
}

size_t RunSpecifiedBenchmarks(BenchmarkReporter* reporter) {
  std::string spec = FLAGS_benchmark_filter;
  if (spec.empty() || spec == "all")
    spec = ".";  // Regexp that matches all benchmarks

  std::vector<internal::Benchmark::Instance> benchmarks;
  auto families = internal::BenchmarkFamilies::GetInstance();
  if (!families->FindBenchmarks(spec, &benchmarks)) return 0;

  if (FLAGS_benchmark_list_tests) {
    for (auto const& benchmark : benchmarks)
      std::cout <<  benchmark.name << "\n";
  } else {
    std::unique_ptr<BenchmarkReporter> default_reporter;
    if (!reporter) {
      default_reporter = internal::GetDefaultReporter();
      reporter = default_reporter.get();
    }
    internal::RunMatchingBenchmarks(benchmarks, reporter);
    reporter->Finalize();
  }
  return benchmarks.size();
}

namespace internal {

void PrintUsageAndExit() {
  fprintf(stdout,
          "benchmark"
          " [--benchmark_list_tests={true|false}]\n"
          "          [--benchmark_filter=<regex>]\n"
          "          [--benchmark_min_time=<min_time>]\n"
          "          [--benchmark_repetitions=<num_repetitions>]\n"
          "          [--benchmark_format=<console|json|csv>]\n"
          "          [--color_print={true|false}]\n"
          "          [--v=<verbosity>]\n");
  exit(0);
}

void ParseCommandLineFlags(int* argc, char** argv) {
  using namespace benchmark;
  for (int i = 1; i < *argc; ++i) {
    if (
        ParseBoolFlag(argv[i], "benchmark_list_tests",
                      &FLAGS_benchmark_list_tests) ||
        ParseStringFlag(argv[i], "benchmark_filter",
                        &FLAGS_benchmark_filter) ||
        ParseDoubleFlag(argv[i], "benchmark_min_time",
                        &FLAGS_benchmark_min_time) ||
        ParseInt32Flag(argv[i], "benchmark_repetitions",
                       &FLAGS_benchmark_repetitions) ||
        ParseStringFlag(argv[i], "benchmark_format",
                        &FLAGS_benchmark_format) ||
        ParseBoolFlag(argv[i], "color_print",
                       &FLAGS_color_print) ||
        ParseInt32Flag(argv[i], "v", &FLAGS_v)) {
      for (int j = i; j != *argc; ++j) argv[j] = argv[j + 1];

      --(*argc);
      --i;
    } else if (IsFlag(argv[i], "help")) {
      PrintUsageAndExit();
    }
  }

  if (FLAGS_benchmark_format != "console" &&
      FLAGS_benchmark_format != "json" &&
      FLAGS_benchmark_format != "csv") {
    PrintUsageAndExit();
  }
}

Benchmark* RegisterBenchmarkInternal(Benchmark* bench) {
    std::unique_ptr<Benchmark> bench_ptr(bench);
    BenchmarkFamilies* families = BenchmarkFamilies::GetInstance();
    families->AddBenchmark(std::move(bench_ptr));
    return bench;
}

} // end namespace internal

void Initialize(int* argc, char** argv) {
  internal::ParseCommandLineFlags(argc, argv);
  internal::SetLogLevel(FLAGS_v);
  // TODO remove this. It prints some output the first time it is called.
  // We don't want to have this ouput printed during benchmarking.
  MyCPUUsage();
  // The first call to walltime::Now initialized it. Call it once to
  // prevent the initialization from happening in a benchmark.
  walltime::Now();
}

} // end namespace benchmark<|MERGE_RESOLUTION|>--- conflicted
+++ resolved
@@ -813,7 +813,6 @@
         report.time_unit = b.time_unit;
 
         if (!report.error_occurred) {
-
           double bytes_per_second = 0;
           if (total.bytes_processed > 0 && seconds > 0.0) {
             bytes_per_second = (total.bytes_processed / seconds);
@@ -831,20 +830,13 @@
           report.cpu_accumulated_time = cpu_accumulated_time;
           report.bytes_per_second = bytes_per_second;
           report.items_per_second = items_per_second;
+          report.complexity_n = total.complexity_n;
+          report.complexity = b.complexity;
+          if(report.complexity != oNone)
+            complexity_reports.push_back(report);
         }
-<<<<<<< HEAD
-=======
-        report.cpu_accumulated_time = cpu_accumulated_time;
-        report.bytes_per_second = bytes_per_second;
-        report.items_per_second = items_per_second;
-        report.complexity_n = total.complexity_n;
-        report.complexity = b.complexity;
->>>>>>> 2440b752
+
         reports.push_back(report);
-
-        if(report.complexity != oNone)
-          complexity_reports.push_back(report);
-
         break;
       }
 
@@ -888,11 +880,8 @@
       has_range_x_(has_x), range_x_(x),
       has_range_y_(has_y), range_y_(y),
       bytes_processed_(0), items_processed_(0),
-<<<<<<< HEAD
+      complexity_n_(0),
       error_occurred_(false),
-=======
-      complexity_n_(0),
->>>>>>> 2440b752
       thread_index(thread_i),
       threads(n_threads),
       max_iterations(max_iters)
@@ -904,17 +893,13 @@
 void State::PauseTiming() {
   // Add in time accumulated so far
   CHECK(running_benchmark);
-<<<<<<< HEAD
   CHECK(started_ && !finished_ && !error_occurred_);
-=======
-  CHECK(started_ && !finished_);
->>>>>>> 2440b752
   timer_manager->StopTimer();
 }
 
 void State::ResumeTiming() {
   CHECK(running_benchmark);
-  CHECK(started_ && !finished_);
+  CHECK(started_ && !finished_ && !error_occurred_);
   timer_manager->StartTimer();
 }
 
